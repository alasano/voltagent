--- conflicted
+++ resolved
@@ -82,7 +82,6 @@
                 </Link>
                 <div className="p-3 hover:bg-gray-800/50 text-[#DCDCDC] hover:text-emerald-400 flex items-center justify-between transition-colors border-solid border-r-0 border-t-0 border-b-0 duration-200 border-l-2 border-transparent hover:border-emerald-400">
                   <div className="flex items-center">
-<<<<<<< HEAD
                     <ShoppingCartIcon className="w-5 h-5 mr-3 text-[#00d992]" />
                     <span className="text-sm">Marketplace</span>
                   </div>
@@ -91,7 +90,6 @@
                   <div className="flex items-center">
                     <ServerIcon className="w-5 h-5 mr-3 text-[#00d992]" />
                     <span className="text-sm">Deployment</span>
-=======
                     <ServerIcon className="w-5 h-5 mr-3 text-[#00d992]" />
                     <span className="text-sm">Deployment</span>
                   </div>
@@ -99,20 +97,8 @@
                     Soon
                   </span>
                 </div>
-                <div className="p-3 hover:bg-gray-800/50 text-[#DCDCDC] hover:text-emerald-400 flex items-center justify-between transition-colors border-solid border-r-0 border-t-0 border-b-0 duration-200 border-l-2 border-transparent hover:border-emerald-400">
-                  <div className="flex items-center">
-                    <ShoppingCartIcon className="w-5 h-5 mr-3 text-[#00d992]" />
-                    <span className="text-sm">Marketplace</span>
->>>>>>> 6dc7c9b8
-                  </div>
-                  <span className="ml-2 px-2 py-0.5 text-xs bg-emerald-400/10 text-emerald-400 rounded-full">
-                    Soon
-                  </span>
-                </div>
-<<<<<<< HEAD
-
-=======
->>>>>>> 6dc7c9b8
+        
+
                 <div className="p-3 hover:bg-gray-800/50 text-[#DCDCDC] hover:text-emerald-400 flex items-center justify-between transition-colors rounded-b-md border-solid border-r-0 border-t-0 border-b-0 duration-200 border-l-2 border-transparent hover:border-emerald-400">
                   <div className="flex items-center">
                     <CommandLineIcon className="w-5 h-5 mr-3 text-[#00d992]" />
